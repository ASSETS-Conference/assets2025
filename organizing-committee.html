--- conflicted
+++ resolved
@@ -47,10 +47,7 @@
         <link href="./assets/css/style.css" rel="stylesheet">
         <link href="./assets/css/navbar.css" rel="stylesheet">
         <link href="./assets/css/committees.css" rel="stylesheet">
-<<<<<<< HEAD
-=======
         <link href="./assets/css/logo.css" rel="stylesheet">
->>>>>>> bd589f32
 
         <!-- Javascript -->
         <script
@@ -139,11 +136,7 @@
                                             University, USA
                                             <br>
                                             <a id="organizing_committe_email"
-<<<<<<< HEAD
                                                 href="mailto:papers-assets23@acm.org">papers-assets23@acm.org</a>
-=======
-                                                href="mailto:tpc-assets23@acm.org">tpc-assets23@acm.org</a>
->>>>>>> bd589f32
                                         </p>
                                     </div>
                                     <div class="committee_member">
@@ -158,11 +151,7 @@
                                             of Edinburgh, UK
                                             <br>
                                             <a id="organizing_committe_email"
-<<<<<<< HEAD
                                                 href="mailto:papers-assets23@acm.org">papers-assets23@acm.org</a>
-=======
-                                                href="mailto:tpc-assets23@acm.org">tpc-assets23@acm.org</a>
->>>>>>> bd589f32
                                         </p>
                                     </div>
                                     <!-- Technical Program Chairs -->
