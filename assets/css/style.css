@import url("https://fonts.googleapis.com/css2?family=Manrope:wght@400;500;700");
@import url('https://fonts.googleapis.com/css2?family=Roboto:wght@400,700');

@font-face {
  font-family: LogoTilteFont;
  src: url(fonts/Abys-Regular.otf);
}

@font-face {
  font-family: SFCompactDisplay-Semibold;
  src: url(fonts/SFCompactDisplay-Semibold.otf);
}

@font-face {
  font-family: SFCompactDisplay-Thin;
  src: url(fonts/SFCompactDisplay-Thin.otf);
}

@font-face {
  font-family: SFCompactDisplay-Ultralight;
  src: url(fonts/SFCompactDisplay-Ultralight.otf);
}

@font-face {
  font-family: SFCompactDisplay-Heavy;
  src: url(fonts/SFCompactDisplay-Heavy.otf);
}

@font-face {
  font-family: SFCompactDisplay-Light;
  src: url(fonts/SFCompactDisplay-Light.otf);
}

@font-face {
  font-family: SFCompactDisplay-Medium;
  src: url(fonts/SFCompactDisplay-Medium.otf);
}

@font-face {
  font-family: SFCompactDisplay-Regular;
  src: url(fonts/SFCompactDisplay-Regular.otf);
}

@font-face {
  font-family: SFCompactDisplay-Black;
  src: url(fonts/SFCompactDisplay-Black.otf);
}

@font-face {
  font-family: SFCompactDisplay-Bold;
  src: url(fonts/SFCompactDisplay-Bold.otf);
}

@font-face {
  font-family: Avenir-Next;
  src: url(fonts/Avenir-Next.ttc);
}

.confTitle {
  font-family: Avenir-Next;
}

.confTitle_landing {
  font-weight: 700;
  font-size: 5rem;
}

.footer button {
  border: none;
  cursor: pointer;
  background-color: transparent;
  width: 40;
}

.footer button img {
  cursor: pointer;
}

.fix-landing-logo {
  height: 272px;
  width: 300px;
  max-height: 272px;
  max-width: 300px;
}

a {
  color: #2F68BD;
}

:root {
  --bs-gray-100: #f8f9fa;
  --bs-gray-200: #e9ecef;
  --bs-gray-300: #dee2e6;
  --bs-gray-400: #ced4da;
  --bs-gray-500: #adb5bd;
  --bs-gray-600: #6c757d;
  --bs-gray-700: #495057;
  --bs-gray-800: #343a40;
  --bs-gray-900: #212529;
  --bs-blue: #3f78e0;
  --bs-purple: #747ed1;
  --bs-violet: #a07cc5;
  --bs-pink: #d16b86;
  --bs-red: #e2626b;
  --bs-orange: #f78b77;
  --bs-yellow: #fab758;
  --bs-green: #6bbea3;
  --bs-leaf: #7cb798;
  --bs-aqua: #54a8c7;
  --bs-navy: #343f52;
  --bs-ash: #9499a3;
  --bs-white: #fff;
  --bs-light: #fefefe;
  --bs-gray: #f6f7f9;
  --bs-dark: #262b32;
  --bs-primary: #3f78e0;
  --bs-secondary: #aab0bc;
  --bs-success: #6bbea3;
  --bs-info: #54a8c7;
  --bs-warning: #fab758;
  --bs-danger: #e2626b;
  --bs-blue-rgb: 63, 120, 224;
  --bs-purple-rgb: 116, 126, 209;
  --bs-violet-rgb: 160, 124, 197;
  --bs-pink-rgb: 209, 107, 134;
  --bs-red-rgb: 226, 98, 107;
  --bs-orange-rgb: 247, 139, 119;
  --bs-yellow-rgb: 250, 183, 88;
  --bs-green-rgb: 107, 190, 163;
  --bs-leaf-rgb: 124, 183, 152;
  --bs-aqua-rgb: 84, 168, 199;
  --bs-navy-rgb: 52, 63, 82;
  --bs-ash-rgb: 148, 153, 163;
  --bs-white-rgb: 255, 255, 255;
  --bs-light-rgb: 254, 254, 254;
  --bs-gray-rgb: 246, 247, 249;
  --bs-dark-rgb: 38, 43, 50;
  --bs-primary-rgb: 63, 120, 224;
  --bs-secondary-rgb: 170, 176, 188;
  --bs-success-rgb: 107, 190, 163;
  --bs-info-rgb: 84, 168, 199;
  --bs-warning-rgb: 250, 183, 88;
  --bs-danger-rgb: 226, 98, 107;
  --bs-white-rgb: 255, 255, 255;
  --bs-black-rgb: 0, 0, 0;
  --bs-body-color-rgb: 96, 105, 123;
  --bs-body-bg-rgb: 254, 254, 254;
  --bs-font-sans-serif: "Manrope", sans-serif;
  --bs-font-monospace: SFMono-Regular, Menlo, Monaco, Consolas, "Liberation Mono", "Courier New", monospace;
  --bs-gradient: linear-gradient(180deg, rgba(255, 255, 255, 0.15), rgba(255, 255, 255, 0));
  --bs-root-font-size: 16px;
  --bs-body-font-family: var(--bs-font-sans-serif);
  --bs-body-font-size: 1rem;
  --bs-body-font-weight: 500;
  --bs-body-line-height: 1.7;
  --bs-body-color: #444D5F;
  --bs-body-bg: #fefefe;
}

/* NAVBAR SECTION ------------------------------------------------------------------------------------------------ */

#navbar_transparent {
  background: rgba(255, 255, 255, 0.0);
  z-index: 2;
}

/* JUMBOTRON IMAGE BACKGROUND SECTION ---------------------------------------------------------------------------- */

#top-jumbotron::before {
  content: "";
  position: fixed;
  top: 0;
  left: 0;
  right: 0;
  z-index: -1;

  display: block;
  background: url('../img/landing_background1.jpg'), #d3d3d3;
  /* background: url('../img/landing_background.jpg'); */
  background-size: cover;
  transform: scale(1.05);
  width: 100%;
  height: 100%;
  /* opacity: 1; */

  -webkit-filter: blur(100px) brightness(1.1);
  -moz-filter: blur(100px) brightness(1.1);
  -o-filter: blur(100px) brightness(1.1);
  -ms-filter: blur(100px) brightness(1.1);
  filter: blur(100px) brightness(1.1);
  /* filter: blur(10px) brightness(.7) grayscale(0.4); */
}

#top-jumbotron {
  min-height: 90vh;
  display: flex;
  justify-content: center;
  align-items: center;
}


#top-jumbotron-small {
  background: url('../img/large/athens-royalty-free-2-large.jpeg') center center no-repeat;
  /*background      : no-repeat center center;*/
  background-size: cover;
  position: relative;
  z-index: 0;
}

#top-jumbotron-committee {
  background: #000;
  /*background      : no-repeat center center;*/
  background-size: cover;
  position: relative;
  z-index: 0;
}

#top-jumbotron-code-of-conduct {
  /* background        : url('../img/large/athens-sponsor-bg-large.jpeg') center center no-repeat; */
  background: #000;
  /*background      : no-repeat center center;*/
  background-size: cover;
  position: relative;
  z-index: 0;
}

#top-jumbotron-sponsor {
  background: url('../img/large/athens-conduct-bg-large.jpeg') center center no-repeat;
  /*background      : no-repeat center center;*/
  background-size: cover;
  position: relative;
  z-index: 0;
}


#top-jumbotron-cfp {
<<<<<<< HEAD
  position          : relative;
  padding-top: 4vh;
  min-height: 30vh;
}

#top-jumbotron-cfp::before  {
content: "";
position: absolute;
top: 0;
left: 0;
z-index: -2;
background        : url('../img/landing_background.jpg') center center no-repeat;
background-size: cover;
background-repeat: no-repeat;
background-position: center center;
text-align:center;
margin:auto;
/* padding:40%; */
width: 100%;
height: 100%;
filter: saturate(1.5) contrast(0.8) brightness(.6) ;
=======
  position: relative;
  padding-top: 4vh;
  min-height: 30vh;
  background: #000;
>>>>>>> 3914ceb4
}


/* #top-jumbotron-cfp::before  {
  content: "";
  position: absolute;
  top: 0;
  left: 0;
  z-index: -2;
  
  background        : url('../img/landing_background1.jpg') center center no-repeat;
  background-size: cover;
  background-repeat: no-repeat;
  background-position: center center;
  text-align:center;
  margin:auto;
  padding: 40%;
  width: 100%;
  filter: saturate(1.4) contrast(0.8) brightness(0.7);
} */

#top-jumbotron-a11y {
  background: url('../img/large/athens-accessibility-bg-large.jpeg') center center no-repeat;
  /*background      : no-repeat center center;*/
  background-size: cover;
  position: relative;
  z-index: 0;
}

@media (min-width: 768px) {

  /* for desktop ony */
  .image-wrapper {
    background-attachment: fixed !important;
  }
}

/* 
.image-wrapper:not(.mobile) {
    
} */

.image-wrapper.bg-overlay:before {
  content: "";
  display: block;
  position: absolute;
  top: 0;
  left: 0;

  width: 100%;
  height: 100%;
  background: rgba(30, 34, 40, 0.3);
}

.image-wrapper.bg-overlay.bg-content .content {
  position: relative;
  width: 100%;
}

#jumbotron_bottom_text {
  margin-top: 0.5em;
  margin-bottom: 4em;
}

#jumbotron_bottom_text div {
  margin-bottom: -1em;
}

/* CALLOUT SECTION ---------------------------------------------------------------------------- */


.callout_section_0 {
  background: #fff;
}

.callout_section_1 {
  background: #efeff0;
}

.callout_section_2 {
  /* background: #ECECF9; */
  background: white;
}

.main-callout {
  background: #efeff0;
  padding-top: 20px;
}

/* FOOTER ---------------------------------------------------------------------------- */

.footer {
  color: white;
  text-align: center;
  background-color: #1f1f1f;
  background-size: cover;
  position: relative;
  z-index: 0;
}

/* OTHER ---------------------------------------------------------------------------- */

h3 {
  color: #000;
  margin-top: 5px;
  margin-bottom: 20px;
}

h5 {
  padding-top: 10px;
}

.sponsor-img img {
  display: inline;
  /*max-height: 80px;*/
  /*max-width: 100%;*/
  /*border-radius: 50%;*/
}

.img-center {
  display: block;
  margin-top: 50px;
  margin-left: auto;
  margin-right: auto;
  margin-bottom: 50px;
  max-height: 120px;
  max-width: 90%;
  /*width: 50%;*/
}

/* BASIC TABLE ---------------------------------------------------------------------------- */

table {
  width: 100%;
  border-collapse: collapse;
}

table td,
table th {
  border-bottom: 2px solid #65446D;
  padding: 5px;
  padding-right: 15px;
  text-align: left;
}

table thead {
  background-color: #65446D;
  /*color: white;*/
  color: #444D5F;
}

table td {
  vertical-align: top;
  padding-bottom: 15px;
}

/* SIDEBAR ---------------------------------------------------------------------------- */

.toc-div {
  background-color: white;
  border-radius: 25px;
  border: 2px solid #DCDAE9;
  width: 225px;
  padding: 10px;

  position: absolute;
  margin-top: 10px;
  margin-left: 15px;

  display: none;
}

.toc-div p {
  padding-left: 20px;
  color: #000;
}

@media (max-width: 1250px) {
  .toc-div {
    display: none;
    /* position: relative; TODO */
  }
}

/*===============================================*/
/*            STYLES FOR LANDING PAGEs           */
/*===============================================*/

#details {
  color: #000;
  display: flex;
  font-weight: 500;
  margin-bottom: 3rem;
  width: 100%;
  justify-content: center;
  /* background-color: rgba(0, 0, 0, 0.4);
  border-radius: 10px;
  width: 25rem;
  margin-left: 28rem;
  padding-left: 1.5rem; */
}

#details span {
  padding: 0 1rem;
}

.subtitle {
  font-size: 1.35rem;
  font-weight: 700;
}

.description {
  background-color: rgba(0, 0, 0, 0.5);
  padding: 2rem 3rem 1rem 3rem;
  border-radius: 20px;
}

.description a {
  color: #d3d3d3;
}

@media only screen and (max-width: 600px) {
  .confTitle_landing {
    font-size: 3rem;
  }

  .subtitle {
    font-size: 1.15rem;
  }

  .lead {
    font-size: 2rem;
    line-height: 1.15rem;
  }

  .description {
    padding: 1rem 2rem 0.5rem 1.5rem;
  }

  #details {
    font-size: 1.15rem;
    flex-direction: column;
  }

  #details span {
    padding-bottom: 0.5rem;
  }
}

/*===============================================*/
/*             STYLES FOR PROGRAM PAGEs           */
/*===============================================*/

.program {
  text-align: left;
  vertical-align: top;
  border-collapse: collapse;
  border: 1px solid #262626;
  max-width: 80%;
  margin: auto;
  /*display: block;*/

}

.program-overview {
  text-align: left;
  vertical-align: top;
  border-collapse: collapse;
  max-width: 80%;
  margin: auto;

}

/* Table headers */
.program-overview thead th {
  background-color: #f5f5fc;
}

.program-overview th {
  padding-left: 10px;
  padding-top: 15px;
  padding-bottom: 15px;
  border-bottom: none;
  border-left: 2px solid #ececf9;
  border-right: 2px solid #ececf9;
}

.program-overview tbody th {
  vertical-align: top;
  padding-top: 5px;
}

/* Rest of Table */
.program-overview td {
  border-bottom: none;
  border-left: 2px solid #ececf9;
  border-right: 2px solid#ececf9;
  padding-left: 10px;
}

.program-overview tr:nth-child(odd) {
  background-color: #fefefe;
}

.program-overview tr:nth-child(even) {
  background-color: #f5f5fc;
}

/*#content .program ul li ul li {
    list-style-type: disc;
}*/

#content .program ul li {
  /*list-style-type: none;*/
  padding-left: 0;
  margin-left: 0;
  /*padding-bottom: 1rem;*/
}

.program th,
.program td {
  padding: 15px 20px;
  border: 2px solid white;
  /*#65446D;*/
}

.program button {
  margin-top: 5px;
  margin-bottom: 5px;
}

#content .program th p {
  font-weight: 700;
}

tr:nth-child(odd) {
  background-color: #ececf9;
}

tr:nth-child(even) {
  background-color: #f5f5fc;
}

.track-name {
  color: #7b3f8a;
  /*855e8f*/
  /*#65446D;*/
}

.back-to-top {
  margin-left: 10%;
}

.list_chairs {
  list-style: none;
}

a#monday,
a#tuesday,
a#wednesday {
  font-size: 21pt;
}

#content .program_h2 {
  color: #32394c;
  /*font-size: 26pt;*/
}

/*#keynote_speaker{
float: right; 
padding-left: 10px; 
max-width: 90%;
}*/

#keynote_speaker_profile_pic {
  display: inline;
}

#keynote_speaker_profile_pic img {
  float: left;
  width: 40%;
  padding: 5px;
  padding-right: 20px;
  max-height: 240px;
  max-width: 240px;
}

#keynote_announcement {
  display: block;
  margin-bottom: 5px;


  /*border: solid 1px #ff0000;*/
  zoom: 1;
  /* IE6&7 */
}

#keynote_announcement:before,
#keynote_announcement:after {
  content: "";
  display: table;
}

#keynote_announcement:after {
  clear: both;
}

#about_speaker {
  display: block;
  margin-top: 5px;

  /*border: solid 1px #ff0000;*/
  zoom: 1;
  /* IE6&7 */
}

#uxp_logos {
  text-align: center;
}

#uxp_logos img {
  display: inline-block;
  max-width: 30%;
}

button {
  font-weight: 700;
  /*font-size: medium;*/
  font-size: large;
  /*background-color: #a07cc5;*/
  background-color: #7953a0;
  /*#65446D*/
  border-radius: 10px;
  border-style: none;
  padding: 10px;
  color: #fff;
  /*width: 100%;*/
  /*font-size: 1.3em !important;*/

}

.button-content {
  background-color: rgba(160, 124, 197, 0.12);
  padding: 25px 65px;
  /*font-size: 16pt;*/
  display: none;
  overflow: auto;
  /*font-size: 1.1em !important;*/
}

button:hover {
  cursor: pointer;
}

table button {
  width: 100%;
}

span button {
  padding: 0px 10px;
}<|MERGE_RESOLUTION|>--- conflicted
+++ resolved
@@ -234,7 +234,6 @@
 
 
 #top-jumbotron-cfp {
-<<<<<<< HEAD
   position          : relative;
   padding-top: 4vh;
   min-height: 30vh;
@@ -256,12 +255,6 @@
 width: 100%;
 height: 100%;
 filter: saturate(1.5) contrast(0.8) brightness(.6) ;
-=======
-  position: relative;
-  padding-top: 4vh;
-  min-height: 30vh;
-  background: #000;
->>>>>>> 3914ceb4
 }
 
 
